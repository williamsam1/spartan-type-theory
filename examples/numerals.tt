--- conflicted
+++ resolved
@@ -14,18 +14,4 @@
 Definition ( * ) := nat_rec (Nat -> Nat)
     (fun (_ : Nat) => Z)
     (fun (f : Nat -> Nat) (n : Nat) => n + (f n))
-       : Nat -> Nat -> Nat.
-
-<<<<<<< HEAD
-Definition one := suc 0.
-Definition two := suc one.
-=======
-Definition one := S Zero.
-Definition two := S one.
->>>>>>> 2e7f9924
-Definition three := one + two.
-Definition five := two + three.
-Definition six := two * three.
-Definition ten := five + five.
-Definition hundred := ten * ten.
-Definition thousand := hundred * ten.+       : Nat -> Nat -> Nat.